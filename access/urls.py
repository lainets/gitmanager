--- conflicted
+++ resolved
@@ -1,18 +1,5 @@
 from django.conf.urls import url
 
-<<<<<<< HEAD
-urlpatterns = patterns('',
-    url(r'^$', 'access.views.index'),
-    url(r'^queue-length$', 'access.views.queue_length'),
-    url(r'^test-result$', 'access.views.test_result'),
-    url(r'^ajax/([\w-]+)/([\w-]+)$', 'access.views.exercise_ajax'),
-    url(r'^([\w-]+)/$', 'access.views.course'),
-    url(r'^([\w-]+)/aplus-json$', 'access.views.aplus_json'),
-    url(r'^([\w-]+)/([\w-]+)$', 'access.views.exercise'),
-    url(r'^([\w-]+)/([\w-]+)/([\d-]+)/generatedfile/([\w-]+)$', 'access.views.generated_exercise_file',
-        name='generated-file'),
-)
-=======
 from access import views
 
 urlpatterns = [
@@ -23,5 +10,6 @@
     url(r'^([\w-]+)/$', views.course, name='course'),
     url(r'^([\w-]+)/aplus-json$', views.aplus_json, name='aplus-json'),
     url(r'^([\w-]+)/([\w-]+)$', views.exercise, name='exercise'),
-]
->>>>>>> 73c6b2a8
+    url(r'^([\w-]+)/([\w-]+)/([\d-]+)/generatedfile/([\w-]+)$', views.generated_exercise_file,
+        name='generated-file'),
+]